import {
    Eye,
    FileText,
    PieChart,
    CircleDollarSign,
    TrendingUp,
<<<<<<< HEAD
=======
    Landmark,
    CreditCard,
    ArrowRightLeft,
>>>>>>> aa667e71
} from 'lucide-react'

export const navigation = [
    { name: 'Earn', href: '/earn', icon: CircleDollarSign },
    { name: 'Portfolio', href: '/portfolio', icon: PieChart },
    { name: 'Swap', href: '/swap', icon: ArrowRightLeft },
    { name: 'Spend', href: '/spend', icon: CreditCard },
    // { name: 'HCF Vault', href: '/hcf-vault', icon: Landmark },
]

export const socialLinks = [
    {
        name: 'X',
        href: 'https://x.com/HbankProtocol',
        icon: (
            <svg viewBox='0 0 24 24' aria-hidden='true' className='h-6 w-6'>
                <g>
                    <path
                        fill='currentColor'
                        d='M18.244 2.25h3.308l-7.227 8.26 8.502 11.24H16.17l-5.214-6.817L4.99 21.75H1.68l7.73-8.835L1.254 2.25H8.08l4.713 6.231zm-1.161 17.52h1.833L7.084 4.126H5.117z'
                    />
                </g>
            </svg>
        ),
    },
]

export const resourceLinks = [
    {
        name: 'Docs',
        href: 'https://hbank.gitbook.io/hbank-docs/',
        icon: <FileText className='h-6 w-6' />,
    },
]<|MERGE_RESOLUTION|>--- conflicted
+++ resolved
@@ -1,15 +1,9 @@
 import {
-    Eye,
     FileText,
     PieChart,
     CircleDollarSign,
-    TrendingUp,
-<<<<<<< HEAD
-=======
-    Landmark,
     CreditCard,
     ArrowRightLeft,
->>>>>>> aa667e71
 } from 'lucide-react'
 
 export const navigation = [
