import { supabaseAdmin } from '@/lib/supabase-admin'
import { createTokenLookupMap, getHbarPrice } from './saucerSwapService'
import {
    getLpTokenData,
    fetchFarmTotals,
    fetchPoolId,
    getLpTokenDataByPoolId,
    getBonzoLendingData,
    isLpToken,
} from './defiService'
import { MAX_WALLETS_PER_USER } from '@/constants/portfolio'
import { createScopedLogger } from '@/lib/logger'

const logger = createScopedLogger('service:portfolioWalletService')


/**
 * Supabase operation types
 */
type InsertFunction<T> = (
    values: T
) => {
    select: () => {
        single: () => Promise<{
            data: T | null
            error: { message: string } | null
        }>
    }
}

type UpsertFunction<T> = (
    values: T,
    options?: { onConflict?: string; ignoreDuplicates?: boolean }
) => {
    select: () => {
        single: () => Promise<{
            data: T | null
            error: { message: string } | null
        }>
        maybeSingle: () => Promise<{
            data: T | null
            error: { message: string } | null
        }>
    }
}

type UpdateFunction<T> = (
    values: Partial<T>
) => {
    eq: (column: string, value: string | number) => Promise<{
        error: { message: string } | null
    }>
}

/**
 * Database table types
 */
interface WalletRow {
    id?: string
    user_id: string
    wallet_address: string
    label?: string
    hbar_balance?: number
    hbar_price_usd?: string
    created_at?: string
    updated_at?: string
}

interface TokenRegistryRow {
    id?: string
    token_address: string
    token_name: string
    token_symbol: string
    token_icon?: string | null
    token_type: string
    decimals: number
    price_usd?: string
    last_price_update?: string
}

interface TokenMetadata {
    tokenAddress?: string
    decimals?: number
    [key: string]: unknown
}

interface NftMetadata {
    name?: string | unknown
    description?: string | unknown
    creator?: string | unknown
    image?: string | unknown
    properties?: Record<string, unknown>
    [key: string]: unknown
}

interface _WalletNftRow {
    wallet_id: string
    token_id: string
    token_registry_id: string
    serial_number: number
    metadata: NftMetadata
    last_synced_at: string
}

interface _LpTokenRow {
    wallet_id: string
    token_id: string
    balance: string
    pool_metadata: TokenMetadata
    last_synced_at: string
}

interface _WalletTokenRow {
    wallet_id: string
    token_id: string
    balance: string
    last_synced_at: string
}

interface DefiMetadata {
    [key: string]: unknown
}

interface _WalletDefiRow {
    wallet_id: string
    token_id: string
    position_type: string
    balance: string
    value_usd: string
    defi_metadata: DefiMetadata
    last_synced_at: string
}

/**
 * Get Validation Cloud Mirror Node URL
 * Uses environment variables for API key and base URL
 */
function getValidationCloudUrl(): string {
    const apiKey = process.env.VALIDATION_CLOUD_API_KEY
    const baseUrl =
        process.env.VALIDATION_CLOUD_BASE_URL ??
        'https://mainnet.hedera.validationcloud.io/v1'

    if (!apiKey) {
        throw new Error('VALIDATION_CLOUD_API_KEY is not configured')
    }

    return `${baseUrl}/${apiKey}/api/v1`
}

/**
 * Get all wallets for a user with all asset types
 * Uses supabaseAdmin to bypass RLS when called from API routes
 * Fetches: fungible tokens, LP tokens, and NFTs
 */
export async function getUserWallets(
    userId: string
): Promise<Record<string, unknown>[]> {
    try {
        // Use admin client to bypass RLS policies
        // This is safe because we're validating JWT before calling this function
        const { data: wallets, error } = await supabaseAdmin
            .from('wallets')
            .select(
                `
                *,
                wallet_tokens (
                    *,
                    tokens_registry (*)
                ),
                liquidity_pool_tokens (
                    *,
                    tokens_registry (*)
                ),
                wallet_nfts (
                    *,
                    tokens_registry (*)
                ),
                wallet_defi (
                    *,
                    tokens_registry (*)
                )
            `
            )
            .eq('user_id', userId)
            .order('created_at', { ascending: true })

        if (error) {
            logger.error('Error fetching wallets:', error)
            return []
        }

        return wallets || []
    } catch (error) {
        logger.error('Error in getUserWallets:', error)
        return []
    }
}

/**
 * Add a new wallet for a user
 * Uses supabaseAdmin to bypass RLS when called from API routes
 * Maximum 5 wallets per user
 */
export async function addWallet(
    userId: string,
    walletAddress: string,
    label?: string
) {
    try {
        // Check current wallet count
        const { data: existingWallets, error: countError } = await supabaseAdmin
            .from('wallets')
            .select('id', { count: 'exact', head: false })
            .eq('user_id', userId)

        if (countError) {
            logger.error('Error counting wallets:', countError)
            return { success: false, error: 'Failed to verify wallet limit' }
        }

        // Enforce wallet maximum
        if (existingWallets && existingWallets.length >= MAX_WALLETS_PER_USER) {
            return {
                success: false,
                error: `Maximum ${MAX_WALLETS_PER_USER} wallets allowed per user`,
            }
        }

        // Check if wallet already exists for this user
        const { data: duplicateCheck } = await supabaseAdmin
            .from('wallets')
            .select('id')
            .eq('user_id', userId)
            .eq('wallet_address', walletAddress)
            .maybeSingle()

        if (duplicateCheck) {
            return {
                success: false,
                error: 'This wallet is already added to your portfolio',
            }
        }

        // Use admin client to bypass RLS policies in server-side operations
        const { data, error } = await (
            supabaseAdmin.from('wallets').insert as InsertFunction<WalletRow>
        )({
            user_id: userId,
            wallet_address: walletAddress,
            label: label ?? 'Sub Wallet',
        })
            .select()
            .single()

        if (error) {
            logger.error('Error adding wallet:', error)
            return { success: false, error: 'Failed to add wallet' }
        }

        return { success: true, wallet: data }
    } catch (error) {
        logger.error('Error in addWallet:', error)
        return { success: false, error: 'Database error' }
    }
}

/**
 * Update wallet label
 * Uses supabaseAdmin to bypass RLS when called from API routes
 */
export async function updateWalletLabel(walletId: string, label: string) {
    try {
        const { error } = await (supabaseAdmin.from('wallets').update as UpdateFunction<WalletRow>)({
            label,
        }).eq('id', walletId)

        if (error) {
            logger.error('Error updating wallet:', error)
            return { success: false, error: 'Failed to update wallet' }
        }

        return { success: true }
    } catch (error) {
        logger.error('Error in updateWalletLabel:', error)
        return { success: false, error: 'Database error' }
    }
}

/**
 * Delete a wallet
 * Uses supabaseAdmin to bypass RLS when called from API routes
 */
export async function deleteWallet(walletId: string) {
    try {
        const { error } = await supabaseAdmin
            .from('wallets')
            .delete()
            .eq('id', walletId)

        if (error) {
            logger.error('Error deleting wallet:', error)
            return { success: false, error: 'Failed to delete wallet' }
        }

        return { success: true }
    } catch (error) {
        logger.error('Error in deleteWallet:', error)
        return { success: false, error: 'Database error' }
    }
}

/**
 * Check if a token is a liquidity pool token
 * LP tokens on SaucerSwap/Hedera have names starting with "ssLP"
 */
function isLiquidityPoolToken(
    tokenType: string,
    tokenName: string,
    tokenSymbol?: string
): boolean {
    // Must be fungible token
    if (tokenType !== 'FUNGIBLE_COMMON') {
        return false
    }

    // Check if name starts with ssLP
    return (
        tokenName.startsWith('ssLP') ||
        (tokenSymbol?.startsWith('ssLP') ?? false)
    )
}

/**
 * Fetch token metadata from Hedera Validation Cloud
 */
async function fetchTokenMetadata(tokenId: string, baseUrl: string) {
    try {
        const url = `${baseUrl}/tokens/${tokenId}`
        const response = await fetch(url)

        if (!response.ok) {
            logger.warn(`⚠️ Failed to fetch metadata for token ${tokenId}`)
            return null
        }

        const data = await response.json()
        return {
            name: data.name ?? tokenId,
            symbol: data.symbol ?? tokenId,
            decimals: parseInt(data.decimals ?? '0'),
            type: data.type ?? 'FUNGIBLE_COMMON', // FUNGIBLE_COMMON or NON_FUNGIBLE_UNIQUE
            metadata: data.metadata, // Base64 encoded metadata (for NFTs)
        }
    } catch (error) {
        logger.error(`Error fetching metadata for token ${tokenId}:`, error)
        return null
    }
}

/**
 * Fetch NFT metadata from the /accounts/{id}/nfts endpoint
 * This endpoint provides proper NFT metadata including serial numbers and correct IPFS links
 * Returns a Map with token_id as key and NFT data as value
 */
async function fetchNFTsMetadata(
    walletAddress: string,
    baseUrl: string
): Promise<Map<string, Record<string, unknown>>> {
    const nftMap = new Map<string, Record<string, unknown>>()

    try {
        const url = `${baseUrl}/accounts/${walletAddress}/nfts`
        logger.info(`📡 Fetching NFT metadata: ${url}`)

        const response = await fetch(url)
        if (!response.ok) {
            logger.error(`❌ Failed to fetch NFTs: ${response.status}`)
            return nftMap
        }

        const data = await response.json()
        const nfts = data.nfts ?? []
        logger.info(`📦 Found ${nfts.length} NFTs in response`)

        for (const nft of nfts) {
            const tokenId = nft.token_id
            const metadata = nft.metadata // This should be the correct Base64 metadata

            if (metadata) {
                // Decode and fetch the actual metadata
                const decodedMetadata = await getNFTMetadata(metadata)

                nftMap.set(tokenId, {
                    ...nft,
                    decodedMetadata,
                })

                logger.info(`✅ NFT ${tokenId} metadata processed`)
            }
        }
    } catch (error) {
        logger.error('Error fetching NFTs metadata:', error)
    }

    return nftMap
}

/**
 * Sync all assets for a wallet from Hedera Validation Cloud
 * Uses the new unified endpoint: /accounts/{accountId}?transactions=false
 * This endpoint returns HBAR balance and all tokens (fungible, NFTs, LPs) in one call
 * Uses supabaseAdmin to bypass RLS when called from API routes
 */
export async function syncWalletTokens(
    walletId: string,
    walletAddress: string
) {
    try {
        const validationCloudBaseUrl = getValidationCloudUrl()

        // ========================================
        // 1. FETCH ACCOUNT DATA (HBAR + ALL TOKENS)
        // ========================================
        const accountUrl = `${validationCloudBaseUrl}/accounts/${walletAddress}?transactions=false`
        logger.info(`📡 Fetching account data: ${accountUrl}`)

        const accountResponse = await fetch(accountUrl)
        if (!accountResponse.ok) {
            const errorText = await accountResponse.text()
            logger.error(
                `❌ Hedera API Error (${accountResponse.status}):`,
                errorText
            )
            throw new Error(
                `Failed to fetch account data from Hedera: ${accountResponse.status} - ${errorText}`
            )
        }

        const accountData = await accountResponse.json()

        // Extract HBAR balance (divide by 10^8 to get actual value)
        const hbarBalance = accountData.balance?.balance ?? 0
        const hbarBalanceActual = hbarBalance / Math.pow(10, 8)
        logger.info(`💰 HBAR Balance: ${hbarBalanceActual} HBAR`)

        // Extract all tokens
        const allTokens = accountData.balance?.tokens ?? []
        logger.info(
            `� Found ${allTokens.length} total token balances for wallet ${walletAddress}`
        )

        // Filter out tokens with balance = 0
        const activeTokens = allTokens.filter(
            (token: Record<string, unknown>) => {
                const balance = parseInt((token.balance as string) || '0')
                return balance > 0
            }
        )
        logger.info(
            `📊 ${activeTokens.length} tokens with balance > 0 after filtering`
        )

        // ========================================
        // 2. GET TOKEN METADATA FROM SAUCERSWAP (for prices)
        // ========================================
        const tokenLookupMap = await createTokenLookupMap()
        logger.info(
            `🔍 Loaded ${tokenLookupMap.size} tokens from SaucerSwap (cached)`
        )

        // ========================================
        // 3. DETECT NFTs AND FETCH PROPER METADATA
        // ========================================
        // First pass: identify which tokens are NFTs
        const nftTokenIds: string[] = []

        interface TokenMetadataResponse {
            name: string
            symbol: string
            decimals: number
            type: string
            metadata?: string
        }

        const tokenMetadataMap = new Map<string, TokenMetadataResponse>()

        for (const token of activeTokens) {
            const tokenAddress = token.token_id

            // Fetch metadata from Hedera to determine type
            const metadata = await fetchTokenMetadata(
                tokenAddress,
                validationCloudBaseUrl
            )

            if (!metadata) {
                logger.warn(
                    `⚠️ Skipping token ${tokenAddress} - could not fetch metadata`
                )
                continue
            }

            tokenMetadataMap.set(tokenAddress, metadata)

            // Collect NFT token IDs for batch processing
            if (metadata.type === 'NON_FUNGIBLE_UNIQUE') {
                nftTokenIds.push(tokenAddress)
            }
        }

        // If there are NFTs, fetch proper metadata from /nfts endpoint
        let nftMetadataMap = new Map<string, Record<string, unknown>>()
        if (nftTokenIds.length > 0) {
            logger.info(
                `🎨 Found ${nftTokenIds.length} NFTs, fetching proper metadata...`
            )
            nftMetadataMap = await fetchNFTsMetadata(
                walletAddress,
                validationCloudBaseUrl
            )
            logger.info(`✅ Fetched metadata for ${nftMetadataMap.size} NFTs`)
        }

        // ========================================
        // 4. PROCESS EACH TOKEN WITH CORRECT METADATA
        // ========================================
        let fungibleCount = 0
        let lpCount = 0
        let nftCount = 0

        for (const token of activeTokens) {
            const tokenAddress = token.token_id
            const metadata = tokenMetadataMap.get(tokenAddress)

            if (!metadata) {
                continue
            }

            const tokenType = metadata.type
            const tokenName = metadata.name
            const tokenSymbol = metadata.symbol
            const decimals = metadata.decimals

<<<<<<< HEAD
            logger.info(
=======
            // Skip HBAR token if it appears in the tokens list (HBAR is handled separately)
            // HBAR native token should never appear here, but check just in case
            // Also skip any token that claims to be HBAR/Hedera to avoid duplicates
            if (
                tokenAddress === 'HBAR' ||
                tokenAddress === '0.0.0' ||
                tokenSymbol === 'HBAR' ||
                tokenName === 'Hedera'
            ) {
                console.log(
                    `⏭️ Skipping ${tokenName} (${tokenSymbol}) - HBAR is handled separately`
                )
                continue
            }

            console.log(
>>>>>>> ed147151
                `📋 Token ${tokenAddress}: type="${tokenType}", name="${tokenName}", symbol="${tokenSymbol}"`
            )

            // Get price from SaucerSwap
            const saucerToken = tokenLookupMap.get(tokenAddress)
            const tokenIcon = saucerToken?.icon ?? null
            const priceUsd = saucerToken?.priceUsd?.toString() ?? '0'

            // ========================================
            // CATEGORIZE TOKEN TYPE
            // ========================================

            if (tokenType === 'NON_FUNGIBLE_UNIQUE') {
                // This is an NFT - use proper metadata from /nfts endpoint
                logger.info(`🎨 NFT detected: ${tokenName} (${tokenAddress})`)

                // Get the proper NFT metadata from the /nfts endpoint
                const nftData = nftMetadataMap.get(tokenAddress)
                let nftMetadata = {}
                let nftImageUrl = tokenIcon // Default to SaucerSwap icon if available
                let serialNumber = 1 // Default serial number

                if (nftData?.decodedMetadata) {
                    logger.info(
                        `✅ Using proper NFT metadata from /nfts endpoint`
                    )
                    const decodedMeta = nftData.decodedMetadata

                    nftMetadata = {
                        name: decodedMeta.name,
                        description: decodedMeta.description,
                        creator: decodedMeta.creator,
                        properties: decodedMeta.properties,
                        image: decodedMeta.image,
                    }

                    // Use the actual NFT image if available
                    if (decodedMeta.image) {
                        nftImageUrl = decodedMeta.image
                        logger.info(`🖼️ NFT Image found: ${decodedMeta.image}`)
                    } else {
                        logger.warn(`⚠️ No image found in NFT metadata`)
                    }

                    // Get serial number if available
                    if (nftData.serial_number) {
                        serialNumber = nftData.serial_number
                    }
                } else {
                    logger.warn(
                        `⚠️ No metadata found in /nfts endpoint for ${tokenAddress}`
                    )
                }

                // Upsert NFT token in registry
                // Force update to ensure we always have the latest image
                const { data: registryToken, error: registryError } = await (
                    supabaseAdmin.from('tokens_registry').upsert as UpsertFunction<TokenRegistryRow>
                )(
                    {
                        token_address: tokenAddress,
                        token_name: tokenName,
                        token_symbol: tokenSymbol,
                        token_icon: nftImageUrl, // Use actual NFT image
                        token_type: 'NON_FUNGIBLE',
                        decimals: 0,
                    },
                    {
                        onConflict: 'token_address',
                        ignoreDuplicates: false, // Always update existing records
                    }
                )
                    .select('id')
                    .single()

                if (registryError) {
                    logger.error(
                        'Error upserting NFT registry:',
                        tokenAddress,
                        registryError
                    )
                    continue
                }

                // Insert into wallet_nfts table
                // Using the serial number from the /nfts endpoint
                const { error: nftError } = await supabaseAdmin
                    .from('wallet_nfts')
                    .upsert(
                        {
                            wallet_id: walletId,
                            token_id: tokenAddress,
                            token_registry_id: registryToken.id,
                            serial_number: serialNumber, // Actual serial number from API
                            metadata: nftMetadata,
                            last_synced_at: new Date().toISOString(),
                        },
                        {
                            onConflict: 'wallet_id,token_id,serial_number',
                            ignoreDuplicates: false, // Always update existing records with latest metadata
                        }
                    )

                if (nftError) {
                    logger.error('Error syncing NFT:', tokenAddress, nftError)
                } else {
                    nftCount++
                    logger.info(`✅ Synced NFT: ${tokenName}`)
                }
            } else if (tokenType === 'FUNGIBLE_COMMON') {
                // This is a fungible token - check if it's an LP token
                const isLP = isLiquidityPoolToken(
                    tokenType,
                    tokenName,
                    tokenSymbol
                )
                const finalTokenType = isLP ? 'LP_TOKEN' : 'FUNGIBLE'

                logger.info(
                    `💰 ${finalTokenType}: ${tokenSymbol} - ${tokenName} (${tokenAddress})`
                )

                // Upsert token in registry
                const { data: registryToken, error: registryError } = await (
                    supabaseAdmin.from('tokens_registry').upsert as UpsertFunction<TokenRegistryRow>
                )(
                    {
                        token_address: tokenAddress,
                        token_name: tokenName,
                        token_symbol: tokenSymbol,
                        token_icon: tokenIcon,
                        decimals: decimals,
                        token_type: finalTokenType,
                        price_usd: priceUsd,
                        last_price_update: new Date().toISOString(),
                    },
                    {
                        onConflict: 'token_address',
                        ignoreDuplicates: false, // Always update existing records
                    }
                )
                    .select('id')
                    .single()

                if (registryError) {
                    logger.error(
                        'Error upserting token registry:',
                        tokenAddress,
                        registryError
                    )
                    continue
                }

                // Insert into appropriate table
                if (isLP) {
                    // Insert into liquidity_pool_tokens
                    const { error: lpTokenError } = await supabaseAdmin
                        .from('liquidity_pool_tokens')
                        .upsert(
                            {
                                wallet_id: walletId,
                                token_id: registryToken.id as string,
                                balance: token.balance.toString(),
                                pool_metadata: {
                                    tokenAddress,
                                    decimals,
                                },
                                last_synced_at: new Date().toISOString(),
                            },
                            {
                                onConflict: 'wallet_id,token_id',
                            }
                        )

                    if (lpTokenError) {
                        logger.error(
                            'Error syncing LP token:',
                            tokenAddress,
                            lpTokenError
                        )
                    } else {
                        lpCount++
                        logger.info(`✅ Synced LP token: ${tokenSymbol}`)
                    }
                } else {
                    // Insert into wallet_tokens
                    const { error: walletTokenError } = await supabaseAdmin
                        .from('wallet_tokens')
                        .upsert(
                            {
                                wallet_id: walletId,
                                token_id: registryToken.id as string,
                                balance: token.balance.toString(),
                                last_synced_at: new Date().toISOString(),
                            },
                            {
                                onConflict: 'wallet_id,token_id',
                            }
                        )

                    if (walletTokenError) {
                        logger.error(
                            'Error syncing fungible token:',
                            tokenAddress,
                            walletTokenError
                        )
                    } else {
                        fungibleCount++
                        logger.info(`✅ Synced fungible token: ${tokenSymbol}`)
                    }
                }
            } else {
                // Unknown token type
                logger.warn(
                    `⚠️ Unknown token type "${tokenType}" for ${tokenAddress}. Skipping.`
                )
            }
        }

        // ========================================
        // 5. SYNC DEFI POSITIONS
        // ========================================
        logger.info(`\n💰 Starting DeFi positions sync...`)
        let defiCount = 0

        // 5a. SaucerSwap V1 Pools (from LP tokens already processed)
        logger.info(`\n🔵 Syncing SaucerSwap V1 Pools...`)
        const lpTokens = activeTokens.filter((token: Record<string, unknown>) => {
            const metadata = tokenMetadataMap.get(token.token_id as string)
            return metadata && isLpToken(metadata.name)
        })

        for (const lpToken of lpTokens) {
            const tokenAddress = lpToken.token_id
            const balance = lpToken.balance
            const metadata = tokenMetadataMap.get(tokenAddress)

            if (!metadata) continue

            try {
                // Get LP pool data from SaucerSwap
                const lpData = await getLpTokenData(tokenAddress)

                if (lpData) {
                    const poolValue =
                        Number(balance) *
                        Number(lpData.lpToken.priceUsd) *
                        Math.pow(10, -lpData.lpToken.decimals)

                    // Get or create token registry entry for this LP token
                    const { data: registryToken, error: registryError } =
                        await (
                            supabaseAdmin.from('tokens_registry').upsert as UpsertFunction<TokenRegistryRow>
                        )(
                            {
                                token_address: tokenAddress,
                                token_name: lpData.lpToken.name,
                                token_symbol: lpData.lpToken.symbol,
                                token_type: 'LP_TOKEN',
                                decimals: lpData.lpToken.decimals,
                                price_usd: lpData.lpToken.priceUsd,
                                last_price_update: new Date().toISOString(),
                            },
                            {
                                onConflict: 'token_address',
                                ignoreDuplicates: false,
                            }
                        )
                            .select('id')
                            .single()

                    if (registryError) {
                        logger.error(
                            `Error creating registry for LP token ${tokenAddress}:`,
                            registryError
                        )
                        continue
                    }

                    // Calculate user's share of the pool
                    const userLpBalance = parseFloat(balance.toString())
                    const totalLpSupply = parseFloat(lpData.lpTokenReserve)
                    const userShareRatio = userLpBalance / totalLpSupply

                    // Calculate amounts of each token the user has supplied
                    const tokenAReserve = parseFloat(lpData.tokenReserveA)
                    const tokenBReserve = parseFloat(lpData.tokenReserveB)
                    const userTokenAAmount = tokenAReserve * userShareRatio
                    const userTokenBAmount = tokenBReserve * userShareRatio

                    // Normalize amounts by decimals for display
                    const tokenADecimals = lpData.tokenA.decimals
                    const tokenBDecimals = lpData.tokenB.decimals
                    const userTokenADisplay =
                        userTokenAAmount / Math.pow(10, tokenADecimals)
                    const userTokenBDisplay =
                        userTokenBAmount / Math.pow(10, tokenBDecimals)

                    // Save DeFi position
                    const { error: defiError } = await supabaseAdmin
                        .from('wallet_defi')
                        .upsert(
                            {
                                wallet_id: walletId,
                                token_id: registryToken.id as string,
                                position_type: 'SAUCERSWAP_V1_POOL',
                                balance: balance.toString(),
                                value_usd: poolValue.toString(),
                                defi_metadata: {
                                    poolId: lpData.id,
                                    poolName: `${lpData.tokenA.symbol}/${lpData.tokenB.symbol}`,
                                    lpTokenAddress: tokenAddress,
                                    token0Symbol: lpData.tokenA.symbol,
                                    token1Symbol: lpData.tokenB.symbol,
                                    token0Amount: userTokenADisplay.toString(),
                                    token1Amount: userTokenBDisplay.toString(),
                                    tokenA: {
                                        id: lpData.tokenA.id,
                                        symbol: lpData.tokenA.symbol,
                                        priceUsd: lpData.tokenA.priceUsd,
                                        decimals: tokenADecimals,
                                        userAmount: userTokenADisplay.toString(),
                                    },
                                    tokenB: {
                                        id: lpData.tokenB.id,
                                        symbol: lpData.tokenB.symbol,
                                        priceUsd: lpData.tokenB.priceUsd,
                                        decimals: tokenBDecimals,
                                        userAmount: userTokenBDisplay.toString(),
                                    },
                                },
                                last_synced_at: new Date().toISOString(),
                            },
                            {
                                onConflict: 'wallet_id,position_type,token_id',
                            }
                        )

                    if (defiError) {
                        logger.error(
                            `Error syncing LP pool ${tokenAddress}:`,
                            defiError
                        )
                    } else {
                        defiCount++
                        logger.info(
                            `✅ Synced SaucerSwap V1 Pool: ${
                                lpData.lpToken.symbol
                            } ($${poolValue.toFixed(2)})`
                        )
                    }
                }
            } catch (error) {
                logger.error(
                    `Error processing LP token ${tokenAddress}:`,
                    error
                )
            }
        }

        // 5b. SaucerSwap V1 Farms
        logger.info(`\n🌾 Syncing SaucerSwap V1 Farms...`)
        try {
            const farms = await fetchFarmTotals(walletAddress)

            for (const farm of farms) {
                try {
                    const poolId = await fetchPoolId(farm.id)
                    if (!poolId) continue

                    const lpData = await getLpTokenDataByPoolId(poolId)
                    if (!lpData) continue

                    const farmValue =
                        Number(farm.total) *
                        Number(lpData.lpToken.priceUsd) *
                        1e-8

                    // Get or create token registry entry
                    const { data: registryToken, error: registryError } =
                        await (
                            supabaseAdmin.from('tokens_registry').upsert as UpsertFunction<TokenRegistryRow>
                        )(
                            {
                                token_address: lpData.lpToken.id,
                                token_name: lpData.lpToken.name,
                                token_symbol: lpData.lpToken.symbol,
                                token_type: 'LP_TOKEN',
                                decimals: lpData.lpToken.decimals,
                                price_usd: lpData.lpToken.priceUsd,
                                last_price_update: new Date().toISOString(),
                            },
                            {
                                onConflict: 'token_address',
                                ignoreDuplicates: false,
                            }
                        )
                            .select('id')
                            .single()

                    if (registryError) {
                        logger.error(
                            `Error creating registry for farm LP token:`,
                            registryError
                        )
                        continue
                    }

                    // Calculate user's share of the pool for farms
                    const userLpBalance = parseFloat(farm.total)
                    const totalLpSupply = parseFloat(lpData.lpTokenReserve)
                    const userShareRatio = userLpBalance / totalLpSupply

                    // Calculate amounts of each token the user has staked
                    const tokenAReserve = parseFloat(lpData.tokenReserveA)
                    const tokenBReserve = parseFloat(lpData.tokenReserveB)
                    const userTokenAAmount = tokenAReserve * userShareRatio
                    const userTokenBAmount = tokenBReserve * userShareRatio

                    // Normalize amounts by decimals for display
                    const tokenADecimals = lpData.tokenA.decimals
                    const tokenBDecimals = lpData.tokenB.decimals
                    const userTokenADisplay =
                        userTokenAAmount / Math.pow(10, tokenADecimals)
                    const userTokenBDisplay =
                        userTokenBAmount / Math.pow(10, tokenBDecimals)

                    // Save farm position
                    const { error: farmError } = await supabaseAdmin
                        .from('wallet_defi')
                        .upsert(
                            {
                                wallet_id: walletId,
                                token_id: registryToken.id as string,
                                position_type: 'SAUCERSWAP_V1_FARM',
                                balance: farm.total,
                                value_usd: farmValue.toString(),
                                defi_metadata: {
                                    farmId: farm.id,
                                    farmName: `${lpData.tokenA.symbol}/${lpData.tokenB.symbol}`,
                                    poolId: poolId,
                                    lpTokenAddress: lpData.lpToken.id,
                                    stakedAmount: farm.total,
                                    token0Symbol: lpData.tokenA.symbol,
                                    token1Symbol: lpData.tokenB.symbol,
                                    token0Amount: userTokenADisplay.toString(),
                                    token1Amount: userTokenBDisplay.toString(),
                                    tokenA: {
                                        id: lpData.tokenA.id,
                                        symbol: lpData.tokenA.symbol,
                                        priceUsd: lpData.tokenA.priceUsd,
                                        decimals: tokenADecimals,
                                        userAmount: userTokenADisplay.toString(),
                                    },
                                    tokenB: {
                                        id: lpData.tokenB.id,
                                        symbol: lpData.tokenB.symbol,
                                        priceUsd: lpData.tokenB.priceUsd,
                                        decimals: tokenBDecimals,
                                        userAmount: userTokenBDisplay.toString(),
                                    },
                                },
                                last_synced_at: new Date().toISOString(),
                            },
                            {
                                onConflict: 'wallet_id,position_type,token_id',
                            }
                        )

                    if (farmError) {
                        logger.error(
                            `Error syncing farm ${farm.id}:`,
                            farmError
                        )
                    } else {
                        defiCount++
                        logger.info(
                            `✅ Synced SaucerSwap V1 Farm: ${
                                lpData.lpToken.symbol
                            } ($${farmValue.toFixed(2)})`
                        )
                    }
                } catch (error) {
                    logger.error(`Error processing farm ${farm.id}:`, error)
                }
            }
        } catch (error) {
            logger.error('Error fetching farms:', error)
        }

        // 5c. Bonzo Finance Lending
        logger.info(`\n🏦 Syncing Bonzo Finance Lending...`)
        try {
            const bonzoData = await getBonzoLendingData(walletAddress)

            if (bonzoData && bonzoData.positions.length > 0) {
                for (const position of bonzoData.positions) {
                    try {
                        // Get or create token registry entry
                        const { data: registryToken, error: registryError } =
                            await (
                                supabaseAdmin.from('tokens_registry')
                                    .upsert as UpsertFunction<TokenRegistryRow>
                            )(
                                {
                                    token_address: position.tokenId,
                                    token_name: position.asset,
                                    token_symbol: position.asset,
                                    token_type: 'FUNGIBLE',
                                    decimals: 0,
                                    last_price_update: new Date().toISOString(),
                                },
                                {
                                    onConflict: 'token_address',
                                    ignoreDuplicates: false,
                                }
                            )
                                .select('id')
                                .single()

                        if (registryError) {
                            logger.error(
                                `Error creating registry for Bonzo token:`,
                                registryError
                            )
                            continue
                        }

                        // Save lending position
                        const { error: bonzoError } = await supabaseAdmin
                            .from('wallet_defi')
                            .upsert(
                                {
                                    wallet_id: walletId,
                                    token_id: registryToken.id as string,
                                    position_type: 'BONZO_LENDING',
                                    balance: position.tokenAmount,
                                    value_usd: position.valueUsd
                                        .replace('$', '')
                                        .replace(',', ''),
                                    defi_metadata: {
                                        asset: position.asset,
                                        apy: position.apy,
                                        tokenId: position.tokenId,
                                        tokenAmount: position.tokenAmount,
                                    },
                                    last_synced_at: new Date().toISOString(),
                                },
                                {
                                    onConflict: 'wallet_id,position_type,token_id',
                                }
                            )

                        if (bonzoError) {
                            logger.error(
                                `Error syncing Bonzo position ${position.asset}:`,
                                bonzoError
                            )
                        } else {
                            defiCount++
                            logger.info(
                                `✅ Synced Bonzo Lending: ${
                                    position.asset
                                } (${position.apy.toFixed(2)}% APY)`
                            )
                        }
                    } catch (error) {
                        logger.error(
                            `Error processing Bonzo position ${position.asset}:`,
                            error
                        )
                    }
                }
            }
        } catch (error) {
            logger.error('Error fetching Bonzo data:', error)
        }

        logger.info(`✅ DeFi sync completed: ${defiCount} positions synced\n`)

        // ========================================
        // 4. SAVE HBAR BALANCE TO tokens_registry and wallet_tokens
        // ========================================
<<<<<<< HEAD
        logger.info(`💎 Updating HBAR Balance: ${hbarBalanceActual}`)
=======
        console.log(
            `💎 Updating HBAR Balance: ${hbarBalanceActual} HBAR (raw: ${hbarBalance} tinybars)`
        )
>>>>>>> ed147151

        // Get HBAR price from SaucerSwap
        const hbarPriceResult = await getHbarPrice()
        const hbarPriceUsd = hbarPriceResult.priceUsd ?? 0
        logger.info(`💰 HBAR Price: $${hbarPriceUsd}`)

<<<<<<< HEAD
        const { error: hbarUpdateError } = await (
            supabaseAdmin.from('wallets').update as UpdateFunction<WalletRow>
        )({
            hbar_balance: hbarBalanceActual,
            hbar_price_usd: hbarPriceUsd.toString(),
        }).eq('id', walletId)

        if (hbarUpdateError) {
            logger.error('Error updating HBAR balance:', hbarUpdateError)
        } else {
            const hbarValueUsd = hbarBalanceActual * hbarPriceUsd
            logger.info(
                `✅ HBAR balance saved: ${hbarBalanceActual} HBAR (~$${hbarValueUsd.toFixed(
                    2
                )})`
=======
        // Get or create HBAR token registry entry
        const { data: hbarRegistry, error: hbarRegistryError } = await (
            supabaseAdmin.from('tokens_registry').upsert as any
        )(
            {
                token_address: 'HBAR',
                token_name: 'Hedera',
                token_symbol: 'HBAR',
                token_icon: '/hbar.webp',
                decimals: 8,
                token_type: 'FUNGIBLE',
                price_usd: hbarPriceUsd.toString(),
                last_price_update: new Date().toISOString(),
            },
            {
                onConflict: 'token_address',
                ignoreDuplicates: false,
            }
        )
            .select('id')
            .single()

        if (hbarRegistryError) {
            console.error('Error upserting HBAR registry:', hbarRegistryError)
        } else {
            // Save HBAR balance in wallet_tokens (store raw balance in tinybars, not normalized)
            const { error: hbarWalletTokenError } = await (
                supabaseAdmin.from('wallet_tokens').upsert as any
            )(
                {
                    wallet_id: walletId,
                    token_id: hbarRegistry.id,
                    balance: hbarBalance.toString(), // Store tinybars, not HBAR
                    last_synced_at: new Date().toISOString(),
                },
                {
                    onConflict: 'wallet_id,token_id',
                    ignoreDuplicates: false,
                }
>>>>>>> ed147151
            )

            if (hbarWalletTokenError) {
                console.error(
                    'Error updating HBAR in wallet_tokens:',
                    hbarWalletTokenError
                )
            } else {
                const hbarValueUsd = hbarBalanceActual * hbarPriceUsd
                console.log(
                    `✅ HBAR balance saved: ${hbarBalanceActual} HBAR (${hbarBalance} tinybars) (~$${hbarValueUsd.toFixed(
                        2
                    )})`
                )
            }
        }

        logger.info(`
✅ Sync completed for wallet ${walletAddress}:
   💎 ${hbarBalanceActual} HBAR (~$${(hbarBalanceActual * hbarPriceUsd).toFixed(
            2
        )})
   📦 ${fungibleCount} fungible tokens
   💧 ${lpCount} LP tokens  
   🎨 ${nftCount} NFTs
   💰 ${defiCount} DeFi positions
        `)

        return {
            success: true,
            stats: {
                hbarBalance: hbarBalanceActual,
                hbarPriceUsd,
                fungibleTokens: fungibleCount,
                lpTokens: lpCount,
                nfts: nftCount,
                defiPositions: defiCount,
            },
        }
    } catch (error) {
        logger.error('Error in syncWalletTokens:', error)
        return { success: false, error: 'Sync failed' }
    }
}

/**
 * Decode NFT metadata from base64 and fetch the actual metadata JSON
 * NFT metadata is typically stored as base64 encoded IPFS URI
 */
async function getNFTMetadata(metadataBase64: string): Promise<{
    image?: string
    name?: string
    description?: string
    creator?: string
    properties?: Record<string, unknown>
}> {
    try {
        // Decode base64 metadata
        const metadataUri = Buffer.from(metadataBase64, 'base64').toString(
            'utf-8'
        )
        logger.info(`📦 NFT Metadata URI: ${metadataUri}`)

        // Check if metadata is a direct IPFS image link
        // Some NFTs store the image directly in metadata, others store a JSON with metadata
        let metadataUrl = metadataUri
        if (metadataUri.startsWith('ipfs://')) {
            const ipfsHash = metadataUri.replace('ipfs://', '')
            metadataUrl = `https://ipfs.io/ipfs/${ipfsHash}`
        }

        // Fetch the metadata
        const response = await fetch(metadataUrl)
        if (!response.ok) {
            logger.error(
                `Failed to fetch NFT metadata from ${metadataUrl}: ${response.status}`
            )
            return {}
        }

        const contentType = response.headers.get('content-type')
        logger.info(`📄 Content-Type: ${contentType}`)

        // If it's an image, the metadata field points directly to the image
        if (contentType?.startsWith('image/')) {
            logger.info(`🖼️ Direct image link detected: ${metadataUrl}`)
            return {
                image: metadataUrl,
            }
        }

        // Otherwise, it's a JSON with metadata
        const metadata = await response.json()
        logger.info(`✅ NFT Metadata JSON:`, JSON.stringify(metadata, null, 2))

        // Convert IPFS image URI to HTTP gateway URL if needed
        let imageUrl = metadata.image
        if (imageUrl?.startsWith('ipfs://')) {
            const ipfsHash = imageUrl.replace('ipfs://', '')
            imageUrl = `https://ipfs.io/ipfs/${ipfsHash}`
            logger.info(`🖼️ Converted IPFS image to HTTP: ${imageUrl}`)
        }

        if (!imageUrl) {
            logger.warn(`⚠️ No 'image' field found in NFT metadata`)
        }

        return {
            image: imageUrl,
            name: metadata.name,
            description: metadata.description,
            creator: metadata.creator,
            properties: metadata.properties ?? metadata.attributes,
        }
    } catch (error) {
        logger.error('Error fetching NFT metadata:', error)
        return {}
    }
}

/**
 * Get token metadata from Hedera using Validation Cloud
 * Uses the /tokens/{tokenId} endpoint to get name, symbol, decimals, and type
 */
export async function getTokenMetadata(tokenId: string) {
    try {
        const validationCloudBaseUrl = getValidationCloudUrl()
        const url = `${validationCloudBaseUrl}/tokens/${tokenId}`

        const response = await fetch(url)

        if (!response.ok) {
            throw new Error('Failed to fetch token metadata')
        }

        const data = await response.json()

        return {
            success: true,
            metadata: {
                name: data.name,
                symbol: data.symbol,
                decimals: data.decimals,
                type: data.type, // FUNGIBLE_COMMON or NON_FUNGIBLE_UNIQUE
                totalSupply: data.total_supply,
            },
        }
    } catch (error) {
        logger.error('Error fetching token metadata:', error)
        return { success: false, error: 'Failed to fetch metadata' }
    }
}

/**
 * Update token metadata in database
 * Uses supabaseAdmin to bypass RLS when called from API routes
 */
export async function updateTokenMetadata(
    walletId: string,
    tokenAddress: string
) {
    try {
        const metadataResult = await getTokenMetadata(tokenAddress)

        if (!metadataResult.success || !metadataResult.metadata) {
            return { success: false, error: 'Failed to get metadata' }
        }

        interface TokenRow {
            token_name?: string
            token_symbol?: string
            decimals?: number
        }

        const { error } = await (supabaseAdmin.from('tokens').update as UpdateFunction<TokenRow>)({
            token_name: metadataResult.metadata.name,
            token_symbol: metadataResult.metadata.symbol,
            decimals: metadataResult.metadata.decimals,
        })
            .eq('wallet_id', walletId)
            .eq('token_address', tokenAddress)

        if (error) {
            logger.error('Error updating token metadata:', error)
            return { success: false, error: 'Failed to update metadata' }
        }

        return { success: true }
    } catch (error) {
        logger.error('Error in updateTokenMetadata:', error)
        return { success: false, error: 'Database error' }
    }
}

/**
 * Calculate total portfolio value in USD
 */
export async function calculatePortfolioValue(userId: string): Promise<number> {
    try {
        const wallets = await getUserWallets(userId)
        let totalValue = 0

        for (const wallet of wallets) {
            const tokens = Array.isArray(wallet.tokens) ? wallet.tokens : []
            for (const token of tokens) {
                const balance = parseFloat(token.balance ?? '0')
                const price = parseFloat(token.price_usd ?? '0')
                const decimals = token.decimals ?? 0
                const normalizedBalance = balance / Math.pow(10, decimals)
                totalValue += normalizedBalance * price
            }
        }

        return totalValue
    } catch (error) {
        logger.error('Error calculating portfolio value:', error)
        return 0
    }
}<|MERGE_RESOLUTION|>--- conflicted
+++ resolved
@@ -542,9 +542,6 @@
             const tokenSymbol = metadata.symbol
             const decimals = metadata.decimals
 
-<<<<<<< HEAD
-            logger.info(
-=======
             // Skip HBAR token if it appears in the tokens list (HBAR is handled separately)
             // HBAR native token should never appear here, but check just in case
             // Also skip any token that claims to be HBAR/Hedera to avoid duplicates
@@ -554,14 +551,13 @@
                 tokenSymbol === 'HBAR' ||
                 tokenName === 'Hedera'
             ) {
-                console.log(
+                logger.info(
                     `⏭️ Skipping ${tokenName} (${tokenSymbol}) - HBAR is handled separately`
                 )
                 continue
             }
 
-            console.log(
->>>>>>> ed147151
+            logger.info(
                 `📋 Token ${tokenAddress}: type="${tokenType}", name="${tokenName}", symbol="${tokenSymbol}"`
             )
 
@@ -1145,38 +1141,18 @@
         // ========================================
         // 4. SAVE HBAR BALANCE TO tokens_registry and wallet_tokens
         // ========================================
-<<<<<<< HEAD
-        logger.info(`💎 Updating HBAR Balance: ${hbarBalanceActual}`)
-=======
-        console.log(
+        logger.info(
             `💎 Updating HBAR Balance: ${hbarBalanceActual} HBAR (raw: ${hbarBalance} tinybars)`
         )
->>>>>>> ed147151
 
         // Get HBAR price from SaucerSwap
         const hbarPriceResult = await getHbarPrice()
         const hbarPriceUsd = hbarPriceResult.priceUsd ?? 0
         logger.info(`💰 HBAR Price: $${hbarPriceUsd}`)
 
-<<<<<<< HEAD
-        const { error: hbarUpdateError } = await (
-            supabaseAdmin.from('wallets').update as UpdateFunction<WalletRow>
-        )({
-            hbar_balance: hbarBalanceActual,
-            hbar_price_usd: hbarPriceUsd.toString(),
-        }).eq('id', walletId)
-
-        if (hbarUpdateError) {
-            logger.error('Error updating HBAR balance:', hbarUpdateError)
-        } else {
-            const hbarValueUsd = hbarBalanceActual * hbarPriceUsd
-            logger.info(
-                `✅ HBAR balance saved: ${hbarBalanceActual} HBAR (~$${hbarValueUsd.toFixed(
-                    2
-                )})`
-=======
         // Get or create HBAR token registry entry
         const { data: hbarRegistry, error: hbarRegistryError } = await (
+            // eslint-disable-next-line @typescript-eslint/no-explicit-any
             supabaseAdmin.from('tokens_registry').upsert as any
         )(
             {
@@ -1198,10 +1174,11 @@
             .single()
 
         if (hbarRegistryError) {
-            console.error('Error upserting HBAR registry:', hbarRegistryError)
+            logger.error('Error upserting HBAR registry:', hbarRegistryError)
         } else {
             // Save HBAR balance in wallet_tokens (store raw balance in tinybars, not normalized)
             const { error: hbarWalletTokenError } = await (
+                // eslint-disable-next-line @typescript-eslint/no-explicit-any
                 supabaseAdmin.from('wallet_tokens').upsert as any
             )(
                 {
@@ -1214,17 +1191,16 @@
                     onConflict: 'wallet_id,token_id',
                     ignoreDuplicates: false,
                 }
->>>>>>> ed147151
             )
 
             if (hbarWalletTokenError) {
-                console.error(
+                logger.error(
                     'Error updating HBAR in wallet_tokens:',
                     hbarWalletTokenError
                 )
             } else {
                 const hbarValueUsd = hbarBalanceActual * hbarPriceUsd
-                console.log(
+                logger.info(
                     `✅ HBAR balance saved: ${hbarBalanceActual} HBAR (${hbarBalance} tinybars) (~$${hbarValueUsd.toFixed(
                         2
                     )})`
