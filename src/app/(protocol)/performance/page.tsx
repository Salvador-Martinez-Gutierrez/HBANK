'use client'

import { useState } from 'react'
import {
    LineChart,
    Line,
    XAxis,
    YAxis,
    ResponsiveContainer,
    ReferenceLine,
} from 'recharts'
import { useRateHistory } from '@/hooks/useRateHistory'
import { Button } from '@/components/ui/button'
import { Card, CardContent } from '@/components/ui/card'
import { Badge } from '@/components/ui/badge'
import {
    RefreshCw,
    TrendingUp,
    TrendingDown,
    Activity,
    ArrowUp,
    ArrowDown,
    ExternalLink,
} from 'lucide-react'
import { cn } from '@/lib/utils'
import { RATES_TOPIC_ID } from '@/app/backend-constants'
import { useTheme } from '@/components/theme-provider'

// interface TooltipProps {
//     active?: boolean
//     payload?: Array<{
//         payload: {
//             rate: number
//             displayDate: string
//         }
//     }>
//     label?: string | number
// }

export default function PerformancePage() {
    const [timeRange, setTimeRange] = useState<'1h' | '4h' | '1d' | '7d'>('1d')
    const [limit, setLimit] = useState(100)
    const { theme } = useTheme()

    // Determine tick color based on theme
    const tickColor = theme === 'dark' ? '#ffffff' : '#000000'

    const {
        data,
        loading,
        error,
        refetch,
        lastUpdated,
        currentRate,
        priceChange,
        priceChangePercent,
    } = useRateHistory(limit, true)

    const formatPrice = (price: number) => {
        return price.toFixed(6)
    }

    const formatTime = (timestamp: string) => {
        try {
            // Handle Hedera timestamp format (seconds.nanoseconds)
            let dateObj
            if (timestamp.includes('.')) {
                // Hedera format: "1640995200.123456789"
                const [seconds] = timestamp.split('.')
                dateObj = new Date(parseInt(seconds) * 1000)
            } else {
                // Standard ISO string or milliseconds
                dateObj = new Date(timestamp)
            }

            if (isNaN(dateObj.getTime())) {
                return 'Invalid time'
            }

            return dateObj.toLocaleTimeString('en-US', {
                hour: '2-digit',
                minute: '2-digit',
                second: '2-digit',
            })
        } catch {
            return 'Invalid time'
        }
    }

    const formatDate = (timestamp: string) => {
        try {
            let dateObj
            if (timestamp.includes('.')) {
                // Hedera format: "1640995200.123456789"
                const [seconds] = timestamp.split('.')
                dateObj = new Date(parseInt(seconds) * 1000)
            } else {
                // Standard ISO string or milliseconds
                dateObj = new Date(timestamp)
            }

            if (isNaN(dateObj.getTime())) {
                return 'Invalid date'
            }

            return dateObj.toLocaleDateString('en-US', {
                month: 'short',
                day: 'numeric',
                year: 'numeric',
                hour: '2-digit',
                minute: '2-digit',
                second: '2-digit',
            })
        } catch {
            return 'Invalid date'
        }
    }

    // Prepare chart data with time formatting
    const chartData = data.map((point, index) => ({
        ...point,
        index: index,
        displayTime: formatTime(point.timestamp),
        displayDate: formatDate(point.timestamp),
    }))

    // Calculate 24h stats
    const highPrice = data.length > 0 ? Math.max(...data.map((d) => d.rate)) : 0
    const lowPrice = data.length > 0 ? Math.min(...data.map((d) => d.rate)) : 0
    const firstPrice = data.length > 0 ? data[0].rate : currentRate
    const totalChange = currentRate - firstPrice
    const totalChangePercent =
        firstPrice !== 0 ? (totalChange / firstPrice) * 100 : 0

    const isPositive = priceChange >= 0
    const isTotalPositive = totalChange >= 0

    // const CustomTooltip = ({ active, payload }: TooltipProps) => {
    //     if (active && payload && payload.length) {
    //         const data = payload[0].payload
    //         return (
    //             <div className='bg-background/95 backdrop-blur-sm border border-border rounded-lg shadow-lg p-3 text-sm'>
    //                 <p className='font-semibold text-foreground'>
    //                     {formatPrice(data.rate)}
    //                 </p>
    //                 <p className='text-muted-foreground text-xs'>
    //                     {data.displayDate}
    //                 </p>
    //             </div>
    //         )
    //     }
    //     return null
    // }

    return (
        <div className='h-full p-8'>
            <div className='flex items-center justify-between mb-2'>
                <h1 className='text-3xl font-bold text-foreground'>hUSD Rate Performance</h1>
                <Button
                    onClick={refetch}
                    disabled={loading}
                    variant='outline'
                    size='sm'
                    className='gap-2'
                >
                    <RefreshCw
                        className={cn(
                            'h-4 w-4',
                            loading && 'animate-spin'
                        )}
                    />
                    Refresh
                </Button>
            </div>
            <p className='text-muted-foreground mt-2'>
              Track the real time on-chain enforced exchange rate for hUSD.
            </p>
            {/* Header with price info */}
            <div className='mt-8'>
                    <div className='flex items-center justify-between mb-6'>
<<<<<<< HEAD
                        <div>
                            <h1 className='text-2xl font-bold text-foreground flex items-center gap-2'>
                                hUSD Rate Performance
                                <Badge variant='secondary' className='text-xs'>
                                    LIVE
                                </Badge>
                            </h1>
                            <p className='text-sm text-muted-foreground mt-1'>
                                Real Time On-Chain Enforced Exchange Rate
                            </p>
                        </div>
                        <Button
                            onClick={refetch}
                            disabled={loading}
                            variant='outline'
                            size='sm'
                            className='gap-2'
                        >
                            <RefreshCw
                                className={cn(
                                    'h-4 w-4',
                                    loading && 'animate-spin'
                                )}
                            />
                            Refresh
                        </Button>
                    </div>

=======
>>>>>>> f794a187
                    {/* Price Header - Stock Style */}
                    <div className='flex items-baseline gap-4 mb-4'>
                        <div className='flex items-baseline gap-2'>
                            <span className='text-3xl font-bold text-foreground'>
                                {loading ? '...' : `$${formatPrice(currentRate)}`}
                            </span>
                            <span className='text-sm text-muted-foreground'>
                                1 hUSD
                            </span>
                        </div>

                        <div
                            className={cn(
                                'lg:hidden flex items-center gap-1 px-2 py-1 rounded text-sm font-medium',
                                isPositive
                                    ? 'bg-emerald-100 text-emerald-800 dark:bg-emerald-900/30 dark:text-emerald-300'
                                    : 'bg-red-100 text-red-800 dark:bg-red-900/30 dark:text-red-300'
                            )}
                        >
                            {isPositive ? (
                                <ArrowUp className='h-3 w-3' />
                            ) : (
                                <ArrowDown className='h-3 w-3' />
                            )}
                            <span>
                                {isPositive ? '+' : ''}
                                {formatPrice(priceChange)}
                            </span>
                            <span>
                                ({isPositive ? '+' : ''}
                                {priceChangePercent.toFixed(2)}%)
                            </span>
                        </div>
                    </div>

                    {/* Stats Row */}
                    <div className='hidden xl:grid grid-cols-4 gap-4 text-sm'>
                        <div className='text-right'>
                            <span className='text-muted-foreground block'>
                                24h Change
                            </span>
                            <span
                                className={cn(
                                    'font-medium',
                                    isTotalPositive
                                        ? 'text-emerald-600 dark:text-emerald-400'
                                        : 'text-red-600 dark:text-red-400'
                                )}
                            >
                                {isTotalPositive ? '+' : ''}
                                {formatPrice(totalChange)} (
                                {isTotalPositive ? '+' : ''}
                                {totalChangePercent.toFixed(2)}%)
                            </span>
                        </div>
                        <div className='text-right'>
                            <span className='text-muted-foreground block'>
                                24h High
                            </span>
                            <span className='font-medium text-foreground'>
                                {formatPrice(highPrice)}
                            </span>
                        </div>
                        <div className='text-right'>
                            <span className='text-muted-foreground block'>
                                24h Low
                            </span>
                            <span className='font-medium text-foreground'>
                                {formatPrice(lowPrice)}
                            </span>
                        </div>
                        <div className='text-right'>
                            <span className='text-muted-foreground block'>
                                Data Points
                            </span>
                            <span className='font-medium text-foreground'>
                                {data.length}
                            </span>
                        </div>
                    </div>
                </div>
            </div>

            {/* Chart Section */}
            <div>
                <Card className='border-0 shadow-none bg-background'>
                    <CardContent className='p-0'>
                        {/* Time Range Selector */}
                        <div className='flex justify-between items-center mb-4'>
                            <div className='flex gap-1'>
                                {(['1h', '4h', '1d', '7d'] as const).map(
                                    (range) => (
                                        <Button
                                            key={range}
                                            variant={
                                                timeRange === range
                                                    ? 'default'
                                                    : 'ghost'
                                            }
                                            size='sm'
                                            onClick={() => {
                                                setTimeRange(range)
                                                // Adjust limit based on time range
                                                const newLimit =
                                                    range === '1h'
                                                        ? 50
                                                        : range === '4h'
                                                        ? 100
                                                        : range === '1d'
                                                        ? 200
                                                        : 500
                                                setLimit(newLimit)
                                            }}
                                            className='text-xs px-3 py-1'
                                        >
                                            {range.toUpperCase()}
                                        </Button>
                                    )
                                )}
                            </div>
                        </div>

                        {/* Price Chart */}
                        {loading ? (
                            <div className='h-64 flex items-center justify-center bg-muted/10 rounded-lg'>
                                <div className='flex items-center gap-2 text-muted-foreground'>
                                    <RefreshCw className='h-5 w-5 animate-spin' />
                                    Loading price data...
                                </div>
                            </div>
                        ) : error ? (
                            <div className='h-64 flex items-center justify-center bg-muted/10 rounded-lg'>
                                <div className='text-center'>
                                    <p className='text-destructive font-medium'>
                                        Failed to load price data
                                    </p>
                                    <p className='text-sm text-muted-foreground mt-1'>
                                        {error}
                                    </p>
                                    <Button
                                        onClick={refetch}
                                        className='mt-4'
                                        size='sm'
                                    >
                                        Try Again
                                    </Button>
                                </div>
                            </div>
                        ) : data.length === 0 ? (
                            <div className='h-64 flex items-center justify-center bg-muted/10 rounded-lg'>
                                <div className='text-center'>
                                    <p className='text-muted-foreground'>
                                        No price data available
                                    </p>
                                    <Button
                                        onClick={refetch}
                                        className='mt-4'
                                        size='sm'
                                    >
                                        Refresh Data
                                    </Button>
                                </div>
                            </div>
                        ) : (
                            <div className='h-64 w-full bg-muted/5 rounded-lg p-3'>
                                <ResponsiveContainer width='100%' height='100%'>
                                    <LineChart
                                        data={chartData}
                                        margin={{
                                            top: 10,
                                            right: 15,
                                            left: 15,
                                            bottom: 10,
                                        }}
                                    >
                                        <XAxis
                                            dataKey='index'
                                            axisLine={false}
                                            tickLine={false}
                                            tick={{
                                                fontSize: 11,
                                                fill: 'hsl(var(--foreground))',
                                            }}
                                            height={0}
                                        />
                                        <YAxis
                                            domain={[
                                                'dataMin - 0.000001',
                                                'dataMax + 0.000001',
                                            ]}
                                            axisLine={false}
                                            tickLine={false}
                                            tick={{
                                                fontSize: 11,
<<<<<<< HEAD
                                                fill: '#ffffff',
=======
                                                fill: tickColor,
>>>>>>> f794a187
                                            }}
                                            tickFormatter={formatPrice}
                                            width={65}
                                            tickCount={4}
                                        />

                                        {/* Reference line for opening price */}
                                        <ReferenceLine
                                            y={firstPrice}
                                            stroke='#ffffff'
                                            strokeDasharray='2 2'
                                            strokeOpacity={0.4}
                                        />

                                        <Line
                                            type='linear'
                                            dataKey='rate'
                                            stroke='#3b82f6'
                                            strokeWidth={3}
                                            dot={false}
                                            activeDot={{
                                                r: 4,
                                                stroke: '#3b82f6',
                                                strokeWidth: 2,
                                                fill: '#ffffff',
                                                style: {
                                                    filter: 'drop-shadow(0 0 4px rgba(0,0,0,0.2))',
                                                },
                                            }}
                                        />
                                    </LineChart>
                                </ResponsiveContainer>
                            </div>
                        )}
                    </CardContent>
                </Card>

                {/* Recent Transactions Table */}
                {data.length > 0 && (
                    <Card className='mt-6'>
                        <CardContent className='px-4'>
                            <div className='flex items-center justify-between mb-4'>
                                <h3 className='font-semibold text-lg flex items-center gap-2'>
                                    <Activity className='h-5 w-5' />
                                    Recent hUSD Rate Updates
                                </h3>
                                <Button
                                    variant='outline'
                                    size='sm'
                                    className='gap-2'
                                    onClick={() => window.open(`https://hashscan.io/testnet/topic/${RATES_TOPIC_ID}/messages`, '_blank')}
                                >
                                    <ExternalLink className='h-4 w-4' />
                                    View on Hashscan
                                </Button>
                            </div>
                            <div className='space-y-2 max-h-60 overflow-y-auto'>
                                {data
                                    .slice(-10)
                                    .reverse()
                                    .map((point, index) => {
                                        const actualIndex =
                                            data.length - 1 - index // Get the actual index in the original array
                                        const prevPoint =
                                            actualIndex > 0
                                                ? data[actualIndex - 1]
                                                : null
                                        const change = prevPoint
                                            ? point.rate - prevPoint.rate
                                            : 0
                                        const changePercent =
                                            prevPoint && prevPoint.rate !== 0
                                                ? (change / prevPoint.rate) *
                                                  100
                                                : 0
                                        const isPositiveChange = change >= 0

                                        return (
                                            <div
                                                key={point.sequenceNumber}
                                                className='flex items-center justify-between py-2 px-3 rounded-lg hover:bg-muted/50 transition-colors'
                                            >
                                                <div className='flex items-center gap-3'>
                                                    <div
                                                        className={cn(
                                                            'w-2 h-2 rounded-full',
                                                            isPositiveChange
                                                                ? 'bg-emerald-500'
                                                                : 'bg-red-500'
                                                        )}
                                                    />
                                                    <div>
                                                        <div className='font-mono text-sm font-medium'>
                                                            {formatPrice(
                                                                point.rate
                                                            )}
                                                        </div>
                                                        <div className='text-xs text-muted-foreground'>
                                                            {formatDate(
                                                                point.timestamp
                                                            )}
                                                        </div>
                                                    </div>
                                                </div>
                                                <div className='text-right'>
                                                    {prevPoint && (
                                                        <div
                                                            className={cn(
                                                                'text-sm font-medium flex items-center gap-1',
                                                                isPositiveChange
                                                                    ? 'text-emerald-600 dark:text-emerald-400'
                                                                    : 'text-red-600 dark:text-red-400'
                                                            )}
                                                        >
                                                            {isPositiveChange ? (
                                                                <TrendingUp className='h-3 w-3' />
                                                            ) : (
                                                                <TrendingDown className='h-3 w-3' />
                                                            )}
                                                            {isPositiveChange
                                                                ? '+'
                                                                : ''}
                                                            {formatPrice(
                                                                change
                                                            )}
                                                        </div>
                                                    )}
                                                    {prevPoint && (
                                                        <div
                                                            className={cn(
                                                                'text-xs',
                                                                isPositiveChange
                                                                    ? 'text-emerald-600/70 dark:text-emerald-400/70'
                                                                    : 'text-red-600/70 dark:text-red-400/70'
                                                            )}
                                                        >
                                                            {isPositiveChange
                                                                ? '+'
                                                                : ''}
                                                            {changePercent.toFixed(
                                                                2
                                                            )}
                                                            %
                                                        </div>
                                                    )}
                                                </div>
                                            </div>
                                        )
                                    })}
                            </div>
                        </CardContent>
                    </Card>
                )}
            </div>
        </div>
    )
}<|MERGE_RESOLUTION|>--- conflicted
+++ resolved
@@ -153,32 +153,11 @@
     // }
 
     return (
-        <div className='h-full p-8'>
-            <div className='flex items-center justify-between mb-2'>
-                <h1 className='text-3xl font-bold text-foreground'>hUSD Rate Performance</h1>
-                <Button
-                    onClick={refetch}
-                    disabled={loading}
-                    variant='outline'
-                    size='sm'
-                    className='gap-2'
-                >
-                    <RefreshCw
-                        className={cn(
-                            'h-4 w-4',
-                            loading && 'animate-spin'
-                        )}
-                    />
-                    Refresh
-                </Button>
-            </div>
-            <p className='text-muted-foreground mt-2'>
-              Track the real time on-chain enforced exchange rate for hUSD.
-            </p>
+        <div className='h-full bg-background'>
             {/* Header with price info */}
-            <div className='mt-8'>
+            <div className='border-b border-border bg-card'>
+                <div className='p-6'>
                     <div className='flex items-center justify-between mb-6'>
-<<<<<<< HEAD
                         <div>
                             <h1 className='text-2xl font-bold text-foreground flex items-center gap-2'>
                                 hUSD Rate Performance
@@ -207,13 +186,13 @@
                         </Button>
                     </div>
 
-=======
->>>>>>> f794a187
                     {/* Price Header - Stock Style */}
                     <div className='flex items-baseline gap-4 mb-4'>
                         <div className='flex items-baseline gap-2'>
                             <span className='text-3xl font-bold text-foreground'>
-                                {loading ? '...' : `$${formatPrice(currentRate)}`}
+                                {loading
+                                    ? '...'
+                                    : `$${formatPrice(currentRate)}`}
                             </span>
                             <span className='text-sm text-muted-foreground'>
                                 1 hUSD
@@ -403,11 +382,7 @@
                                             tickLine={false}
                                             tick={{
                                                 fontSize: 11,
-<<<<<<< HEAD
                                                 fill: '#ffffff',
-=======
-                                                fill: tickColor,
->>>>>>> f794a187
                                             }}
                                             tickFormatter={formatPrice}
                                             width={65}
@@ -458,7 +433,12 @@
                                     variant='outline'
                                     size='sm'
                                     className='gap-2'
-                                    onClick={() => window.open(`https://hashscan.io/testnet/topic/${RATES_TOPIC_ID}/messages`, '_blank')}
+                                    onClick={() =>
+                                        window.open(
+                                            `https://hashscan.io/testnet/topic/${RATES_TOPIC_ID}/messages`,
+                                            '_blank'
+                                        )
+                                    }
                                 >
                                     <ExternalLink className='h-4 w-4' />
                                     View on Hashscan
