--- conflicted
+++ resolved
@@ -64,12 +64,7 @@
         syncAllWallets,
         addWallet,
         deleteWallet,
-<<<<<<< HEAD
-        lastPriceUpdate,
     } = usePortfolioWallets(user?.id ?? null)
-=======
-    } = usePortfolioWallets(user?.id || null)
->>>>>>> ed147151
     const [syncing, setSyncing] = useState(false)
     const [syncingWallets, setSyncingWallets] = useState<Set<string>>(new Set())
     const [isAuthenticating, setIsAuthenticating] = useState(false)
@@ -508,28 +503,12 @@
                         <p className='text-muted-foreground mb-4'>
                             Add a wallet to start tracking your portfolio.
                         </p>
-<<<<<<< HEAD
-                        <Button
-                            type='button'
-                            onClick={() => {
-                                if (wallets[0]) {
-                                    void handleSyncWallet(
-                                        wallets[0].id,
-                                        wallets[0].wallet_address
-                                    )
-                                }
-                            }}
-                        >
-                            Sync Tokens
-                        </Button>
-=======
                         <AddWalletDialog
                             onAddWallet={addWallet}
                             canAddMore={canAddMoreWallets}
                             walletsRemaining={walletsRemaining}
                             onSyncWallet={handleSyncWallet}
                         />
->>>>>>> ed147151
                     </CardContent>
                 </Card>
             ) : viewMode === 'aggregated' ? (
